--- conflicted
+++ resolved
@@ -57,15 +57,9 @@
     void decodeType0(Group);
     void decodeType1(Group);
     void decodeType2(Group);
-<<<<<<< HEAD
-    void decodeType3(Group);
-    void decodeType4(Group);
-    void decodeType8(Group);
-=======
     void decodeType3A(Group);
     void decodeType4A(Group);
     void decodeODAgroup(Group);
->>>>>>> 444e3d87
     void addAltFreq(uint8_t);
     void updatePS(int pos, std::vector<int> chars);
     void updateRadioText(int pos, std::vector<int> chars);
