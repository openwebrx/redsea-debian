--- conflicted
+++ resolved
@@ -122,15 +122,6 @@
   bool linkage_la_;
   std::string clock_time_;
   bool has_country_;
-<<<<<<< HEAD
-  std::map<GroupType, uint16_t> oda_id_for_group_;
-  bool has_rt_plus_;
-  bool rt_plus_cb_;
-  uint16_t rt_plus_scb_;
-  uint16_t rt_plus_template_num_;
-  bool rt_plus_toggle_;
-  bool rt_plus_item_running_;
-=======
   std::map<GroupType, uint16_t> oda_app_for_group_;
   bool has_radiotext_plus_;
   bool radiotext_plus_cb_;
@@ -138,7 +129,6 @@
   uint16_t radiotext_plus_template_num_;
   bool radiotext_plus_toggle_;
   bool radiotext_plus_item_running_;
->>>>>>> b9c6a05a
   std::map<uint16_t, RDSString> eon_ps_names_;
   std::map<uint16_t, AltFreqList> eon_alt_freqs_;
   bool last_block_had_pi_;
