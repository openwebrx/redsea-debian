#include "groups.h"

#include <cassert>
#include <iostream>
#include <map>
#include <string>

#include "rdsstring.h"
#include "tables.h"
#include "util.h"

namespace redsea {

GroupType::GroupType(uint16_t type_code) : num((type_code >> 1) & 0xF),
  ab(type_code & 0x1) {}
GroupType::GroupType(const GroupType& obj) : num(obj.num), ab(obj.ab) {}

std::string GroupType::toString() {
  return std::string(std::to_string(num) + (ab == TYPE_A ? "A" : "B"));
}

bool operator==(const GroupType& obj1, const GroupType& obj2) {
  return (obj1.num == obj2.num && obj1.ab == obj2.ab);
}

bool operator<(const GroupType& obj1, const GroupType& obj2) {
  return ((obj1.num < obj2.num) || (obj1.ab < obj2.ab));
}

Group::Group(std::vector<uint16_t> blockbits) :
    type(blockbits.size() > 1 ? bits(blockbits.at(1), 11, 5) : 0),
    num_blocks(blockbits.size()),
    block1(num_blocks > 0 ? blockbits[0] : 0x00),
    block2(num_blocks > 1 ? blockbits[1] : 0x00),
    block3(num_blocks > 2 ? blockbits[2] : 0x00),
    block4(num_blocks > 3 ? blockbits[3] : 0x00)
{

}

void Group::printHex() const {
  if (num_blocks > 0)
    printf("%04X ", block1);
  else
    printf("---- ");

  if (num_blocks > 1)
    printf("%04X ", block2);
  else
    printf("---- ");

  if (num_blocks > 2)
    printf("%04X ", block3);
  else
    printf("---- ");

  if (num_blocks > 3)
    printf("%04X", block4);
  else
    printf("----");

  printf("\n");
}

Station::Station() : Station(0x0000) {

}

Station::Station(uint16_t _pi) : pi_(_pi), ps_(8), rt_(64), rt_ab_(0), pty_(0),
  is_tp_(false), is_ta_(false), is_music_(false), alt_freqs_(),
  num_alt_freqs_(0), pin_(0), ecc_(0), cc_(0), tmc_id_(0), ews_channel_(0),
  lang_(0), linkage_la_(0), clock_time_(""), has_country_(false),
  oda_app_for_group_(), has_rt_plus_(false), pager_pac_(0), pager_opc_(0),
  pager_tng_(0), pager_ecc_(0), pager_ccf_(0), pager_interval_(0), tmc_() {

}

void Station::update(Group group) {

  printf("{\"pi\":\"0x%04x\"", pi_);

  if (group.num_blocks < 2) {
    printf("}\n");
    return;
  }

  printf(",\"group\":\"%s\"", group.type.toString().c_str());

  is_tp_   = bits(group.block2, 10, 1);
  pty_     = bits(group.block2,  5, 5);

  printf(",\"tp\":\"%s\"", is_tp_ ? "true" : "false");
  printf(",\"prog_type\":\"%s\"", getPTYname(pty_).c_str());

<<<<<<< HEAD
  if      (group.type.num == 0)  { decodeType0(group); }
  else if (group.type.num == 1)  { decodeType1(group); }
  else if (group.type.num == 2)  { decodeType2(group); }
  else if (group.type.num == 3)  { decodeType3(group); }
  else if (group.type.num == 4)  { decodeType4(group); }
  else if (group.type.num == 8)  { decodeType8(group); }
  else                           { printf("/* TODO */"); }
=======
  if      (group.type.num == 0)
    decodeType0(group);
  else if (group.type.num == 1)
    decodeType1(group);
  else if (group.type.num == 2)
    decodeType2(group);
  else if (group.type.num == 3 && group.type.ab == TYPE_A)
    decodeType3A(group);
  else if (group.type.num == 4 && group.type.ab == TYPE_A)
    decodeType4A(group);
  else if (oda_app_for_group_.count(group.type) > 0)
    decodeODAgroup(group);
  else
    printf(" /* TODO */ ");
>>>>>>> 444e3d87

  printf("}\n");
}

void Station::addAltFreq(uint8_t af_code) {
  if (af_code >= 1 && af_code <= 204) {
    alt_freqs_.insert(87.5 + af_code / 10.0);
  } else if (af_code == 205) {
    // filler
  } else if (af_code == 224) {
    // no AF exists
  } else if (af_code >= 225 && af_code <= 249) {
    num_alt_freqs_ = af_code - 224;
  } else if (af_code == 250) {
    // AM/LF freq follows
  }
}

bool Station::hasPS() const {
  return ps_.isComplete();
}

std::string Station::getPS() const {
  return ps_.getLastCompleteString();
}

std::string Station::getRT() const {
  return rt_.getLastCompleteString();
}

uint16_t Station::getPI() const {
  return pi_;
}

std::string Station::getCountryCode() const {
  return getCountryString(pi_, ecc_);
}

void Station::updatePS(int pos, std::vector<int> chars) {

  for (int i=pos; i<pos+(int)chars.size(); i++)
    ps_.setAt(i, chars[i-pos]);

  if (ps_.isComplete())
    printf(",\"ps\":\"%s\"",ps_.getLastCompleteString().c_str());

}

void Station::updateRadioText(int pos, std::vector<int> chars) {

  for (int i=pos; i<pos+(int)chars.size(); i++)
    rt_.setAt(i, chars[i-pos]);

}

/* Group 0: Basic tuning and switching information */
void Station::decodeType0 (Group group) {

  // not implemented: Decoder Identification

  is_ta_    = bits(group.block2, 4, 1);
  is_music_ = bits(group.block2, 3, 1);

  printf(",\"ta\":\"%s\"", is_ta_ ? "true" : "false");

  if (group.num_blocks < 3)
    return;

  if (group.type.ab == TYPE_A) {
    for (int i=0; i<2; i++) {
      addAltFreq(bits(group.block3, 8-i*8, 8));
    }

    if ((int)alt_freqs_.size() == num_alt_freqs_ && num_alt_freqs_ > 0) {
      printf(",\"alt_freqs\":[");
      int i = 0;
      for (auto f : alt_freqs_) {
        printf("\"%.1f\"", f);
        if (i < (int)alt_freqs_.size() - 1)
          printf(",");
        i++;
      }
      printf("]");
      alt_freqs_.clear();
    }
  }

  if (group.num_blocks < 4)
    return;

  updatePS(bits(group.block2, 0, 2) * 2,
      { bits(group.block4, 8, 8), bits(group.block4, 0, 8) });

}

/* Group 1: Programme Item Number and slow labelling codes */
void Station::decodeType1 (Group group) {

  if (group.num_blocks < 4)
    return;

  pin_ = group.block4;

  if (pin_ != 0x0000)
    printf(",\"prog_item_started\":{\"day\":%d,\"time\":\"%02d:%02d\"}",
        bits(pin_, 11, 5), bits(pin_, 6, 5), bits(pin_, 0, 6) );

  if (group.type.ab == TYPE_A) {
    pager_tng_ = bits(group.block2, 2, 3);
    if (pager_tng_ != 0) {
      pager_interval_ = bits(group.block2, 0, 2);
    }
    linkage_la_ = bits(group.block3, 15, 1);

    int slc_variant = bits(group.block3, 12, 3);

    if (slc_variant == 0) {
      if (pager_tng_ != 0) {
        pager_opc_ = bits(group.block3, 8, 4);
      }

      // No PIN, section M.3.2.4.3
      if (group.num_blocks == 4 && (group.block4 >> 11) == 0) {
        int subtype = bits(group.block4, 10, 1);
        if (subtype == 0) {
          if (pager_tng_ != 0) {
            pager_pac_ = bits(group.block4, 4, 6);
            pager_opc_ = bits(group.block4, 0, 4);
          }
        } else if (subtype == 1) {
          if (pager_tng_ != 0) {
            int b = bits(group.block4, 8, 2);
            if (b == 0) {
              pager_ecc_ = bits(group.block4, 0, 6);
            } else if (b == 3) {
              pager_ccf_ = bits(group.block4, 0, 4);
            }
          }
        }
      }

      ecc_ = bits(group.block3,  0, 8);
      cc_  = bits(group.block1, 12, 4);

      if (ecc_ != 0x00) {
        has_country_ = true;

        printf(",\"country\":\"%s\"", getCountryString(pi_, ecc_).c_str());
      }

    } else if (slc_variant == 1) {
      tmc_id_ = bits(group.block3, 0, 12);
      printf(",\"tmc_id\":\"0x%03x\"", tmc_id_);

    } else if (slc_variant == 2) {
      if (pager_tng_ != 0) {
        pager_pac_ = bits(group.block3, 0, 6);
        pager_opc_ = bits(group.block3, 8, 4);
      }

      // No PIN, section M.3.2.4.3
      if (group.num_blocks == 4 && (group.block4 >> 11) == 0) {
        int subtype = bits(group.block4, 10, 1);
        if (subtype == 0) {
          if (pager_tng_ != 0) {
            pager_pac_ = bits(group.block4, 4, 6);
            pager_opc_ = bits(group.block4, 0, 4);
          }
        } else if (subtype == 1) {
          if (pager_tng_ != 0) {
            int b = bits(group.block4, 8, 2);
            if (b == 0) {
              pager_ecc_ = bits(group.block4, 0, 6);
            } else if (b == 3) {
              pager_ccf_ = bits(group.block4, 0, 4);
            }
          }
        }
      }

    } else if (slc_variant == 3) {
      lang_ = bits(group.block3, 0, 8);
      printf(",\"language\":\"%s\"", getLanguageString(lang_).c_str());

    } else if (slc_variant == 6) {
      // TODO:
      // broadcaster data

    } else if (slc_variant == 7) {
      ews_channel_ = bits(group.block3, 0, 12);
      printf(",\"ews\":\"0x%03x\"", ews_channel_);
    }

  }

}

/* Group 2: RadioText */
void Station::decodeType2 (Group group) {

  if (group.num_blocks < 3)
    return;

  int rt_position = bits(group.block2, 0, 4) *
    (group.type.ab == TYPE_A ? 4 : 2);
  int prev_textAB = rt_ab_;
  rt_ab_          = bits(group.block2, 4, 1);

  if (prev_textAB != rt_ab_)
    rt_.clear();

  std::string chars;

  if (group.type.ab == TYPE_A) {
    updateRadioText(rt_position,
        {bits(group.block3, 8, 8), bits(group.block3, 0, 8)});
  }

  if (group.num_blocks == 4) {
    updateRadioText(rt_position+2,
        {bits(group.block4, 8, 8), bits(group.block4, 0, 8)});
  }

  if (rt_.isComplete())
    printf(",\"radiotext\":\"%s\"",rt_.getLastCompleteStringTrimmed().c_str());

}

/* Group 3A: Application identification for Open Data */
void Station::decodeType3A (Group group) {

  if (group.num_blocks < 4)
    return;

  if (group.type.ab != TYPE_A)
    return;

  GroupType oda_group(bits(group.block2, 0, 5));
  uint16_t oda_msg = group.block3;
  uint16_t oda_aid = group.block4;

  oda_app_for_group_[oda_group] = oda_aid;

  printf(",\"open_data_app\":{\"oda_group\":\"%s\",\"app_name\":\"%s\"",
      oda_group.toString().c_str(), getAppName(oda_aid).c_str());

  if (oda_aid == 0xCD46 || oda_aid == 0xCD47) {
    printf("}");
    tmc_.systemGroup(group.block3);
  } else if (oda_aid == 0x4BD7) {
    has_rt_plus_ = true;
    rt_plus_cb_ = bits(group.block3, 12, 1);
    rt_plus_scb_ = bits(group.block3, 8, 4);
    rt_plus_template_num_ = bits(group.block3, 0, 8);
  } else {
    printf(",\"message\":\"0x%02x\"}", oda_msg);
  }

}

/* Group 4A: Clock-time and date */
void Station::decodeType4A (Group group) {

  if (group.num_blocks < 3 || group.type.ab == TYPE_B)
    return;

  int mjd = (bits(group.block2, 0, 2) << 15) + bits(group.block3, 1, 15);
  double lto;

  if (group.num_blocks == 4) {
    lto = (bits(group.block4, 5, 1) ? -1 : 1) * bits(group.block4, 0, 5) / 2.0;
    mjd = int(mjd + lto / 24.0);
  }

  int yr = int((mjd - 15078.2) / 365.25);
  int mo = int((mjd - 14956.1 - int(yr * 365.25)) / 30.6001);
  int dy = mjd - 14956 - int(yr * 365.25) - int(mo * 30.6001);
  if (mo == 14 || mo == 15) {
    yr += 1;
    mo -= 12;
  }
  yr += 1900;
  mo -= 1;

  if (group.num_blocks == 4) {
    int ltom = (lto - int(lto)) * 60;

    int hr = int((bits(group.block3, 0, 1) << 4) +
        bits(group.block4, 12, 14) + lto) % 24;
    int mn = bits(group.block4, 6, 6) + ltom;

    if (mo >= 1 && mo <= 12 && dy >= 1 && dy <= 31 && hr >= 0 && hr <= 23 &&
        mn >= 0 && mn <= 59) {
      char buff[100];
      snprintf(buff, sizeof(buff),
          "%04d-%02d-%02dT%02d:%02d:00%+03d:%02d",yr,mo,dy,hr,mn,int(lto),ltom);
      clock_time_ = buff;
      printf(",\"clock_time\":\"%s\"", clock_time_.c_str());
    } else {
      printf("/* invalid date/time */");
    }

  }
}

/* Open Data Application */
void Station::decodeODAgroup (Group group) {

  if (oda_app_for_group_.count(group.type) == 0)
    return;

  uint16_t aid = oda_app_for_group_[group.type];

  if (aid == 0xCD46 || aid == 0xCD47) {
    tmc_.userGroup(bits(group.block2, 0, 5), group.block3, group.block4);
  } else if (aid == 0x4BD7) {
    parseRadioTextPlus(group);
  }

}

<<<<<<< HEAD
=======
void Station::parseRadioTextPlus(Group group) {
  //bool item_toggle  = bits(group.block2, 4, 1);
  bool item_running = bits(group.block2, 3, 1);

  printf(",\"radiotext_plus\":{\"item_running\":\"%s\"",
      item_running ? "true" : "false");

  std::vector<RTPlusTag> tags(2);

  tags[0].content_type = (bits(group.block2, 0, 3) << 3) +
                          bits(group.block3, 13, 3);
  tags[0].start  = bits(group.block3, 7, 6);
  tags[0].length = bits(group.block3, 1, 6);

  tags[1].content_type = (bits(group.block3, 0, 1) << 5) +
                          bits(group.block4, 11, 5);
  tags[1].start  = bits(group.block4, 5, 6);
  tags[1].length = bits(group.block4, 0, 5);

  std::string rt = rt_.getLastCompleteString();

  for (RTPlusTag tag : tags) {
    if (rt.length() >= tag.start + tag.length && tag.length > 0) {
      printf(",\"%s\":\"%s\"",
          getRTPlusContentTypeName(tag.content_type).c_str(),
          rt.substr(tag.start, tag.length).c_str());
    }
  }

  printf("}");

}

>>>>>>> 444e3d87
} // namespace redsea<|MERGE_RESOLUTION|>--- conflicted
+++ resolved
@@ -92,15 +92,6 @@
   printf(",\"tp\":\"%s\"", is_tp_ ? "true" : "false");
   printf(",\"prog_type\":\"%s\"", getPTYname(pty_).c_str());
 
-<<<<<<< HEAD
-  if      (group.type.num == 0)  { decodeType0(group); }
-  else if (group.type.num == 1)  { decodeType1(group); }
-  else if (group.type.num == 2)  { decodeType2(group); }
-  else if (group.type.num == 3)  { decodeType3(group); }
-  else if (group.type.num == 4)  { decodeType4(group); }
-  else if (group.type.num == 8)  { decodeType8(group); }
-  else                           { printf("/* TODO */"); }
-=======
   if      (group.type.num == 0)
     decodeType0(group);
   else if (group.type.num == 1)
@@ -115,7 +106,6 @@
     decodeODAgroup(group);
   else
     printf(" /* TODO */ ");
->>>>>>> 444e3d87
 
   printf("}\n");
 }
@@ -437,8 +427,6 @@
 
 }
 
-<<<<<<< HEAD
-=======
 void Station::parseRadioTextPlus(Group group) {
   //bool item_toggle  = bits(group.block2, 4, 1);
   bool item_running = bits(group.block2, 3, 1);
@@ -472,5 +460,4 @@
 
 }
 
->>>>>>> 444e3d87
 } // namespace redsea