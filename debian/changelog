--- conflicted
+++ resolved
@@ -1,13 +1,5 @@
-<<<<<<< HEAD
-redsea (0.21-1) bullseye; urgency=low
+redsea (0.21-1) bullseye jammy; urgency=low
 
   * First build
 
- -- Jakob Ketterl <jakob.ketterl@gmx.de>  Tue, 13 Feb 2024 14:44:00 +0000
-=======
-redsea (0.21-1) jammy; urgency=low
-
-  * First build
-
- -- Jakob Ketterl <jakob.ketterl@gmx.de>  Tue, 13 Feb 2024 14:49:00 +0000
->>>>>>> c0a36c83
+ -- Jakob Ketterl <jakob.ketterl@gmx.de>  Tue, 13 Feb 2024 14:49:00 +0000